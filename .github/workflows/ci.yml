name: CI

on:
  push:
    branches: [ main, master ]
  pull_request:
    branches: [ main, master ]

jobs:
  fmt:
    runs-on: ubuntu-latest
    steps:
      - uses: actions/checkout@v4
      - uses: dtolnay/rust-toolchain@stable
        with:
          components: rustfmt
      - uses: Swatinem/rust-cache@v2
      - name: Format check
        run: cargo fmt --all -- --check

  clippy:
    runs-on: ubuntu-latest
    steps:
      - uses: actions/checkout@v4
      - uses: dtolnay/rust-toolchain@stable
        with:
          components: clippy
      - uses: Swatinem/rust-cache@v2
      - name: Clippy (deny warnings)
        run: cargo clippy --workspace --all-targets -- -D warnings

  tests:
    runs-on: ubuntu-latest
    steps:
      - uses: actions/checkout@v4
      - uses: dtolnay/rust-toolchain@stable
      - uses: Swatinem/rust-cache@v2
      - name: Tests
        run: cargo test --workspace --locked

  tests-windows:
    runs-on: windows-latest
    steps:
      - uses: actions/checkout@v4
      - uses: dtolnay/rust-toolchain@stable
      - uses: Swatinem/rust-cache@v2
      - name: Tests (Windows)
        run: cargo test --workspace --locked
<<<<<<< HEAD
=======

  tests-macos:
    runs-on: macos-latest
    steps:
      - uses: actions/checkout@v4
      - uses: dtolnay/rust-toolchain@stable
      - uses: Swatinem/rust-cache@v2
      - name: Tests (macOS)
        run: cargo test --workspace --locked
>>>>>>> 4481cd2b

  build-test:
    runs-on: ubuntu-latest
    needs: [fmt, clippy, tests]
    steps:
      - name: Aggregate fmt/clippy/tests
        run: echo "fmt, clippy, and tests passed"

  cargo-deny:
    runs-on: ubuntu-latest
    steps:
      - uses: actions/checkout@v4
      - uses: EmbarkStudios/cargo-deny-action@v2
        with:
          command: check<|MERGE_RESOLUTION|>--- conflicted
+++ resolved
@@ -46,9 +46,6 @@
       - uses: Swatinem/rust-cache@v2
       - name: Tests (Windows)
         run: cargo test --workspace --locked
-<<<<<<< HEAD
-=======
-
   tests-macos:
     runs-on: macos-latest
     steps:
@@ -57,7 +54,6 @@
       - uses: Swatinem/rust-cache@v2
       - name: Tests (macOS)
         run: cargo test --workspace --locked
->>>>>>> 4481cd2b
 
   build-test:
     runs-on: ubuntu-latest
